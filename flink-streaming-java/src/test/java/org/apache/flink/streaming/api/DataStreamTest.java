/*
 * Licensed to the Apache Software Foundation (ASF) under one or more
 * contributor license agreements.  See the NOTICE file distributed with
 * this work for additional information regarding copyright ownership.
 * The ASF licenses this file to You under the Apache License, Version 2.0
 * (the "License"); you may not use this file except in compliance with
 * the License.  You may obtain a copy of the License at
 *
 *    http://www.apache.org/licenses/LICENSE-2.0
 *
 * Unless required by applicable law or agreed to in writing, software
 * distributed under the License is distributed on an "AS IS" BASIS,
 * WITHOUT WARRANTIES OR CONDITIONS OF ANY KIND, either express or implied.
 * See the License for the specific language governing permissions and
 * limitations under the License.
 */

package org.apache.flink.streaming.api;

import org.apache.flink.api.common.functions.FilterFunction;
import org.apache.flink.api.common.functions.FlatMapFunction;
import org.apache.flink.api.common.functions.FoldFunction;
import org.apache.flink.api.common.functions.Function;
import org.apache.flink.api.common.functions.MapFunction;
import org.apache.flink.api.common.functions.Partitioner;
import org.apache.flink.api.common.functions.RichMapFunction;
import org.apache.flink.api.common.functions.util.SideInput;
import org.apache.flink.api.java.functions.KeySelector;
import org.apache.flink.api.java.tuple.Tuple2;
import org.apache.flink.api.java.typeutils.TypeExtractor;
import org.apache.flink.streaming.api.collector.selector.OutputSelector;
import org.apache.flink.streaming.api.datastream.BroadcastedSideInput;
import org.apache.flink.streaming.api.datastream.ConnectedStreams;
import org.apache.flink.streaming.api.datastream.DataStream;
import org.apache.flink.streaming.api.datastream.DataStreamSink;
import org.apache.flink.streaming.api.datastream.DataStreamSource;
import org.apache.flink.streaming.api.datastream.ForwardedSideInput;
import org.apache.flink.streaming.api.datastream.KeyedStream;
import org.apache.flink.streaming.api.datastream.SingleOutputStreamOperator;
import org.apache.flink.streaming.api.datastream.SplitStream;
import org.apache.flink.streaming.api.environment.StreamExecutionEnvironment;
import org.apache.flink.streaming.api.functions.AssignerWithPunctuatedWatermarks;
import org.apache.flink.streaming.api.functions.co.CoFlatMapFunction;
import org.apache.flink.streaming.api.functions.co.CoMapFunction;
import org.apache.flink.streaming.api.functions.sink.DiscardingSink;
import org.apache.flink.streaming.api.functions.sink.SinkFunction;
import org.apache.flink.streaming.api.functions.source.SourceFunction;
import org.apache.flink.streaming.api.functions.windowing.AllWindowFunction;
import org.apache.flink.streaming.api.functions.windowing.RichAllWindowFunction;
import org.apache.flink.streaming.api.graph.StreamEdge;
import org.apache.flink.streaming.api.graph.StreamGraph;
import org.apache.flink.streaming.api.operators.AbstractUdfStreamOperator;
import org.apache.flink.streaming.api.operators.StreamOperator;
import org.apache.flink.streaming.api.watermark.Watermark;
import org.apache.flink.streaming.api.windowing.assigners.GlobalWindows;
import org.apache.flink.streaming.api.windowing.time.Time;
import org.apache.flink.streaming.api.windowing.triggers.CountTrigger;
import org.apache.flink.streaming.api.windowing.triggers.PurgingTrigger;
import org.apache.flink.streaming.api.windowing.windows.GlobalWindow;
import org.apache.flink.streaming.api.windowing.windows.TimeWindow;
import org.apache.flink.streaming.runtime.partitioner.BroadcastPartitioner;
import org.apache.flink.streaming.runtime.partitioner.CustomPartitionerWrapper;
import org.apache.flink.streaming.runtime.partitioner.ForwardPartitioner;
import org.apache.flink.streaming.runtime.partitioner.GlobalPartitioner;
import org.apache.flink.streaming.runtime.partitioner.KeyGroupStreamPartitioner;
import org.apache.flink.streaming.runtime.partitioner.RebalancePartitioner;
import org.apache.flink.streaming.runtime.partitioner.ShufflePartitioner;
import org.apache.flink.streaming.runtime.partitioner.StreamPartitioner;
import org.apache.flink.util.Collector;
import org.apache.hadoop.security.UserGroupInformation;
import org.junit.Test;

import javax.annotation.Nullable;
import java.security.PrivilegedExceptionAction;
import java.util.ArrayList;
import java.util.List;
import java.util.concurrent.TimeUnit;

import static org.junit.Assert.*;

@SuppressWarnings("serial")
public class DataStreamTest {

	/**
	 * Tests union functionality. This ensures that self-unions and unions of streams
	 * with differing parallelism work.
	 *
	 * @throws Exception
	 */
	@Test
	public void testUnion() throws Exception {
		StreamExecutionEnvironment env = StreamExecutionEnvironment.getExecutionEnvironment();
		env.setParallelism(4);

		DataStream<Long> input1 = env.generateSequence(0, 0)
			.map(new MapFunction<Long, Long>() {
				@Override
				public Long map(Long value) throws Exception {
					return null;
				}
			});

		DataStream<Long> selfUnion = input1.union(input1).map(new MapFunction<Long, Long>() {
			@Override
			public Long map(Long value) throws Exception {
				return null;
			}
		});

		DataStream<Long> input6 = env.generateSequence(0, 0)
			.map(new MapFunction<Long, Long>() {
				@Override
				public Long map(Long value) throws Exception {
					return null;
				}
			});

		DataStream<Long> selfUnionDifferentPartition = input6.broadcast().union(input6).map(new MapFunction<Long, Long>() {
			@Override
			public Long map(Long value) throws Exception {
				return null;
			}
		});

		DataStream<Long> input2 = env.generateSequence(0, 0)
			.map(new MapFunction<Long, Long>() {
				@Override
				public Long map(Long value) throws Exception {
					return null;
				}
			}).setParallelism(4);

		DataStream<Long> input3 = env.generateSequence(0, 0)
			.map(new MapFunction<Long, Long>() {
				@Override
				public Long map(Long value) throws Exception {
					return null;
				}
			}).setParallelism(2);

		DataStream<Long> unionDifferingParallelism= input2.union(input3).map(new MapFunction<Long, Long>() {
			@Override
			public Long map(Long value) throws Exception {
				return null;
			}
		}).setParallelism(4);

		DataStream<Long> input4 = env.generateSequence(0, 0)
			.map(new MapFunction<Long, Long>() {
				@Override
				public Long map(Long value) throws Exception {
					return null;
				}
			}).setParallelism(2);

		DataStream<Long> input5 = env.generateSequence(0, 0)
			.map(new MapFunction<Long, Long>() {
				@Override
				public Long map(Long value) throws Exception {
					return null;
				}
			}).setParallelism(4);

		DataStream<Long> unionDifferingPartitioning = input4.broadcast().union(input5).map(new MapFunction<Long, Long>() {
			@Override
			public Long map(Long value) throws Exception {
				return null;
			}
		}).setParallelism(4);

		StreamGraph streamGraph = env.getStreamGraph();

		// verify self union
		assertTrue(streamGraph.getStreamNode(selfUnion.getId()).getInEdges().size() == 2);
		for (StreamEdge edge: streamGraph.getStreamNode(selfUnion.getId()).getInEdges()) {
			assertTrue(edge.getPartitioner() instanceof ForwardPartitioner);
		}

		// verify self union with differnt partitioners
		assertTrue(streamGraph.getStreamNode(selfUnionDifferentPartition.getId()).getInEdges().size() == 2);
		boolean hasForward = false;
		boolean hasBroadcast = false;
		for (StreamEdge edge: streamGraph.getStreamNode(selfUnionDifferentPartition.getId()).getInEdges()) {
			if (edge.getPartitioner() instanceof ForwardPartitioner) {
				hasForward = true;
			}
			if (edge.getPartitioner() instanceof BroadcastPartitioner) {
				hasBroadcast = true;
			}
		}
		assertTrue(hasForward && hasBroadcast);

		// verify union of streams with differing parallelism
		assertTrue(streamGraph.getStreamNode(unionDifferingParallelism.getId()).getInEdges().size() == 2);
		for (StreamEdge edge: streamGraph.getStreamNode(unionDifferingParallelism.getId()).getInEdges()) {
			if (edge.getSourceId() == input2.getId()) {
				assertTrue(edge.getPartitioner() instanceof ForwardPartitioner);
			} else if (edge.getSourceId() == input3.getId()) {
				assertTrue(edge.getPartitioner() instanceof RebalancePartitioner);
			} else {
				fail("Wrong input edge.");
			}
		}

		// verify union of streams with differing partitionings
		assertTrue(streamGraph.getStreamNode(unionDifferingPartitioning.getId()).getInEdges().size() == 2);
		for (StreamEdge edge: streamGraph.getStreamNode(unionDifferingPartitioning.getId()).getInEdges()) {
			if (edge.getSourceId() == input4.getId()) {
				assertTrue(edge.getPartitioner() instanceof BroadcastPartitioner);
			} else if (edge.getSourceId() == input5.getId()) {
				assertTrue(edge.getPartitioner() instanceof ForwardPartitioner);
			} else {
				fail("Wrong input edge.");
			}
		}
	}

	@Test
<<<<<<< HEAD
	public void testSideInputs() throws Exception {
=======
	public void testWindowsSideInputs() throws Exception {

>>>>>>> 556b1588
		// set up the execution environment
		final StreamExecutionEnvironment env = StreamExecutionEnvironment.getExecutionEnvironment();
		env.setParallelism(2);
		env.setStreamTimeCharacteristic(TimeCharacteristic.EventTime);
		env.getCheckpointConfig().setCheckpointInterval(1000);
		//env.getCheckpointConfig().setCheckpointingMode(CheckpointingMode.AT_LEAST_ONCE);

		//DataStream<String> source1 = env.fromElements("Hello", "There", "What", "up");

		DataStream<Integer> source1 = env.addSource(new SourceFunction<Integer>() {
			private int counter = 0;
			private int value = 0;
			@Override
			public void run(SourceContext<Integer> ctx) throws Exception {
				while (counter < 8200) {
					ctx.collect(value++);
					counter++;
					Thread.sleep(10);
				}
			}

			@Override
			public void cancel() {

			}
		});

		int q = 5;
		ArrayList<Integer> integers = new ArrayList<>(q);
		for (int i = 0; i < q; i++) {
			integers.add(i);
		}

		DataStream<Integer> sideSource1 = env.fromCollection(integers);
<<<<<<< HEAD
=======
		DataStream<String> sideSource2 = env.fromElements("A", "B", "C", "D");

		final SideInput<Integer> sideInput1 = new BroadcastedSideInput<>(sideSource1);
		final SideInput<String> sideInput2 = new BroadcastedSideInput<>(sideSource2);

		source1
			.assignTimestampsAndWatermarks(new AssignerWithPunctuatedWatermarks<Integer>() {
				private long counter = 0;
				@Nullable
				@Override
				public Watermark checkAndGetNextWatermark(Integer lastElement, long extractedTimestamp) {
					return new Watermark(counter - 1);
				}

				@Override
				public long extractTimestamp(Integer element, long previousElementTimestamp) {
					return counter += 10L;
				}
			})
			.timeWindowAll(Time.of(3000, TimeUnit.MILLISECONDS))
			.apply(new RichAllWindowFunction<Integer, Void, TimeWindow>() {
				@Override
				public void apply(TimeWindow window, Iterable<Integer> values, Collector<Void> out) throws Exception {
					System.out.println("SEEING MAIN INPUT: " + values + " with " + getRuntimeContext().getSideInput(sideInput2));
				}
			})
			.withSideInput(sideInput1)
			.withSideInput(sideInput2)
		;
		env.execute("side inputs");
	}

	@Test
	public void testSideInputs() throws Exception {

		// set up the execution environment


		final StreamExecutionEnvironment env = StreamExecutionEnvironment.getExecutionEnvironment();
		env.setParallelism(2);
		env.setStreamTimeCharacteristic(TimeCharacteristic.EventTime);
		env.getCheckpointConfig().setCheckpointInterval(5000);
		//env.getCheckpointConfig().setCheckpointingMode(CheckpointingMode.AT_LEAST_ONCE);

		DataStream<String> source1 = env.fromElements("Hello", "There", "What", "up");

		int q = 1000000;
		ArrayList<Integer> integers = new ArrayList<>(q);
		for (int i = 0; i < q; i++) {
			integers.add(i);
		}

		DataStream<Integer> sideSource1 = env.fromCollection(integers);
>>>>>>> 556b1588
		DataStream<String> sideSource2 = env.fromElements("A", "B", "C");

		final SideInput<Integer> sideInput1 = env.newBroadcastedSideInput(sideSource1);
		final SideInput<String> sideInput2 = env.newBroadcastedSideInput(sideSource2);

		source1
			.map(new RichMapFunction<String, String>() {
				@Override
				public String map(String value) throws Exception {
					ArrayList<Integer> side = (ArrayList<Integer>) getRuntimeContext().getSideInput(sideInput1);
					System.out.println("SEEING MAIN INPUT: " + value + " on " + getRuntimeContext().getTaskNameWithSubtasks() + " with " + side.get(999999));
					return value;
				}
			})
			.withSideInput(sideInput1)
			.withSideInput(sideInput2)
		;
		env.execute("side inputs");
<<<<<<< HEAD
	}


	@Test
	public void testFwSideInputs() throws Exception {
		// set up the execution environment
		try {
			UserGroupInformation ugi
				= UserGroupInformation.createRemoteUser("hdfs");

			ugi.doAs(new PrivilegedExceptionAction<Void>() {

				public Void run() throws Exception {

					final StreamExecutionEnvironment env = StreamExecutionEnvironment.getExecutionEnvironment();
					env.setParallelism(2);
					env.setStreamTimeCharacteristic(TimeCharacteristic.EventTime);
					env.getCheckpointConfig().setCheckpointInterval(5000);
					//env.getCheckpointConfig().setCheckpointingMode(CheckpointingMode.AT_LEAST_ONCE);

					DataStream<String> source1 = env.fromElements("Hello", "There", "What", "up");

					//DataStream<Integer> sideSource1 = env.readTextFile("");
					DataStream<String> sideSource = env.readTextFile("hdfs://hdfs@vm-cluster-node1:8020/user/ventura/proteus/batch.dataset");

					//	final SideInput<Integer> sideInput1 = new ForwardedSideInput<>(sideSource1);
					final SideInput<String> sideInput = new ForwardedSideInput<>(sideSource);

					source1
						.map(new RichMapFunction<String, String>() {
							@Override
							public String map(String value) throws Exception {
								ArrayList<String> side = (ArrayList<String>) getRuntimeContext().getSideInput(sideInput);
								System.out.println("SEEING MAIN INPUT: " + value + " on " + getRuntimeContext().getTaskNameWithSubtasks() + " with " + side);
								return value;
							}
						})
						.withSideInput(sideInput)
					;
					env.execute("side inputs");


					return null;
				}
			});
		} catch (Exception e) {
			e.printStackTrace();
		}
=======
>>>>>>> 556b1588
	}


	/**
	 * Tests {@link SingleOutputStreamOperator#name(String)} functionality.
	 *
	 * @throws Exception
	 */
	@Test
	public void testNaming() throws Exception {
		StreamExecutionEnvironment env = StreamExecutionEnvironment.getExecutionEnvironment();

		DataStream<Long> dataStream1 = env.generateSequence(0, 0).name("testSource1")
				.map(new MapFunction<Long, Long>() {
					@Override
					public Long map(Long value) throws Exception {
						return null;
					}
				}).name("testMap");

		DataStream<Long> dataStream2 = env.generateSequence(0, 0).name("testSource2")
				.map(new MapFunction<Long, Long>() {
					@Override
					public Long map(Long value) throws Exception {
						return null;
					}
				}).name("testMap");

		dataStream1.connect(dataStream2)
				.flatMap(new CoFlatMapFunction<Long, Long, Long>() {

					@Override
					public void flatMap1(Long value, Collector<Long> out) throws Exception {}

					@Override
					public void flatMap2(Long value, Collector<Long> out) throws Exception {}
					
				}).name("testCoFlatMap")
				
				.windowAll(GlobalWindows.create())
				.trigger(PurgingTrigger.of(CountTrigger.of(10)))
				.fold(0L, new FoldFunction<Long, Long>() {
					private static final long serialVersionUID = 1L;

					@Override
					public Long fold(Long accumulator, Long value) throws Exception {
						return null;
					}
				})
				.name("testWindowFold")
				.print();

		//test functionality through the operator names in the execution plan
		String plan = env.getExecutionPlan();

		assertTrue(plan.contains("testSource1"));
		assertTrue(plan.contains("testSource2"));
		assertTrue(plan.contains("testMap"));
		assertTrue(plan.contains("testMap"));
		assertTrue(plan.contains("testCoFlatMap"));
		assertTrue(plan.contains("testWindowFold"));
	}

	/**
	 * Tests that {@link DataStream#keyBy} and {@link DataStream#partitionCustom(Partitioner, int)} result in
	 * different and correct topologies. Does the some for the {@link ConnectedStreams}.
	 */
	@Test
	@SuppressWarnings("unchecked")
	public void testPartitioning() {
		StreamExecutionEnvironment env = StreamExecutionEnvironment.getExecutionEnvironment();

		DataStream<Tuple2<Long, Long>> src1 = env.fromElements(new Tuple2<>(0L, 0L));
		DataStream<Tuple2<Long, Long>> src2 = env.fromElements(new Tuple2<>(0L, 0L));
		ConnectedStreams<Tuple2<Long, Long>, Tuple2<Long, Long>> connected = src1.connect(src2);

		//Testing DataStream grouping
		DataStream<Tuple2<Long, Long>> group1 = src1.keyBy(0);
		DataStream<Tuple2<Long, Long>> group2 = src1.keyBy(1, 0);
		DataStream<Tuple2<Long, Long>> group3 = src1.keyBy("f0");
		DataStream<Tuple2<Long, Long>> group4 = src1.keyBy(new FirstSelector());

		int id1 = createDownStreamId(group1);
		int id2 = createDownStreamId(group2);
		int id3 = createDownStreamId(group3);
		int id4 = createDownStreamId(group4);

		assertTrue(isPartitioned(env.getStreamGraph().getStreamEdges(src1.getId(), id1)));
		assertTrue(isPartitioned(env.getStreamGraph().getStreamEdges(src1.getId(), id2)));
		assertTrue(isPartitioned(env.getStreamGraph().getStreamEdges(src1.getId(), id3)));
		assertTrue(isPartitioned(env.getStreamGraph().getStreamEdges(src1.getId(), id4)));

		assertTrue(isKeyed(group1));
		assertTrue(isKeyed(group2));
		assertTrue(isKeyed(group3));
		assertTrue(isKeyed(group4));

		//Testing DataStream partitioning
		DataStream<Tuple2<Long, Long>> partition1 = src1.keyBy(0);
		DataStream<Tuple2<Long, Long>> partition2 = src1.keyBy(1, 0);
		DataStream<Tuple2<Long, Long>> partition3 = src1.keyBy("f0");
		DataStream<Tuple2<Long, Long>> partition4 = src1.keyBy(new FirstSelector());

		int pid1 = createDownStreamId(partition1);
		int pid2 = createDownStreamId(partition2);
		int pid3 = createDownStreamId(partition3);
		int pid4 = createDownStreamId(partition4);

		assertTrue(isPartitioned(env.getStreamGraph().getStreamEdges(src1.getId(), pid1)));
		assertTrue(isPartitioned(env.getStreamGraph().getStreamEdges(src1.getId(), pid2)));
		assertTrue(isPartitioned(env.getStreamGraph().getStreamEdges(src1.getId(), pid3)));
		assertTrue(isPartitioned(env.getStreamGraph().getStreamEdges(src1.getId(), pid4)));

		assertTrue(isKeyed(partition1));
		assertTrue(isKeyed(partition3));
		assertTrue(isKeyed(partition2));
		assertTrue(isKeyed(partition4));

		// Testing DataStream custom partitioning
		Partitioner<Long> longPartitioner = new Partitioner<Long>() {
			@Override
			public int partition(Long key, int numPartitions) {
				return 100;
			}
		};

		DataStream<Tuple2<Long, Long>> customPartition1 = src1.partitionCustom(longPartitioner, 0);
		DataStream<Tuple2<Long, Long>> customPartition3 = src1.partitionCustom(longPartitioner, "f0");
		DataStream<Tuple2<Long, Long>> customPartition4 = src1.partitionCustom(longPartitioner, new FirstSelector());

		int cid1 = createDownStreamId(customPartition1);
		int cid2 = createDownStreamId(customPartition3);
		int cid3 = createDownStreamId(customPartition4);

		assertTrue(isCustomPartitioned(env.getStreamGraph().getStreamEdges(src1.getId(), cid1)));
		assertTrue(isCustomPartitioned(env.getStreamGraph().getStreamEdges(src1.getId(), cid2)));
		assertTrue(isCustomPartitioned(env.getStreamGraph().getStreamEdges(src1.getId(), cid3)));

		assertFalse(isKeyed(customPartition1));
		assertFalse(isKeyed(customPartition3));
		assertFalse(isKeyed(customPartition4));

		//Testing ConnectedStreams grouping
		ConnectedStreams<Tuple2<Long, Long>, Tuple2<Long, Long>> connectedGroup1 = connected.keyBy(0, 0);
		Integer downStreamId1 = createDownStreamId(connectedGroup1);

		ConnectedStreams<Tuple2<Long, Long>, Tuple2<Long, Long>> connectedGroup2 = connected.keyBy(new int[]{0}, new int[]{0});
		Integer downStreamId2 = createDownStreamId(connectedGroup2);

		ConnectedStreams<Tuple2<Long, Long>, Tuple2<Long, Long>> connectedGroup3 = connected.keyBy("f0", "f0");
		Integer downStreamId3 = createDownStreamId(connectedGroup3);

		ConnectedStreams<Tuple2<Long, Long>, Tuple2<Long, Long>> connectedGroup4 = connected.keyBy(new String[]{"f0"}, new String[]{"f0"});
		Integer downStreamId4 = createDownStreamId(connectedGroup4);

		ConnectedStreams<Tuple2<Long, Long>, Tuple2<Long, Long>> connectedGroup5 = connected.keyBy(new FirstSelector(), new FirstSelector());
		Integer downStreamId5 = createDownStreamId(connectedGroup5);

		assertTrue(isPartitioned(env.getStreamGraph().getStreamEdges(src1.getId(), downStreamId1)));
		assertTrue(isPartitioned(env.getStreamGraph().getStreamEdges(src2.getId(), downStreamId1)));

		assertTrue(isPartitioned(env.getStreamGraph().getStreamEdges(src1.getId(), downStreamId2)));
		assertTrue(isPartitioned(env.getStreamGraph().getStreamEdges(src2.getId(), downStreamId2)));

		assertTrue(isPartitioned(env.getStreamGraph().getStreamEdges(src1.getId(), downStreamId3)));
		assertTrue(isPartitioned(env.getStreamGraph().getStreamEdges(src2.getId(), downStreamId3)));

		assertTrue(isPartitioned(env.getStreamGraph().getStreamEdges(src1.getId(), downStreamId4)));
		assertTrue(isPartitioned(env.getStreamGraph().getStreamEdges(src2.getId(), downStreamId4)));

		assertTrue(isPartitioned(env.getStreamGraph().getStreamEdges(src1.getId(), downStreamId5)));
		assertTrue(isPartitioned(env.getStreamGraph().getStreamEdges(src2.getId(), downStreamId5)));

		assertTrue(isKeyed(connectedGroup1));
		assertTrue(isKeyed(connectedGroup2));
		assertTrue(isKeyed(connectedGroup3));
		assertTrue(isKeyed(connectedGroup4));
		assertTrue(isKeyed(connectedGroup5));

		//Testing ConnectedStreams partitioning
		ConnectedStreams<Tuple2<Long, Long>, Tuple2<Long, Long>> connectedPartition1 = connected.keyBy(0, 0);
		Integer connectDownStreamId1 = createDownStreamId(connectedPartition1);

		ConnectedStreams<Tuple2<Long, Long>, Tuple2<Long, Long>> connectedPartition2 = connected.keyBy(new int[]{0}, new int[]{0});
		Integer connectDownStreamId2 = createDownStreamId(connectedPartition2);

		ConnectedStreams<Tuple2<Long, Long>, Tuple2<Long, Long>> connectedPartition3 = connected.keyBy("f0", "f0");
		Integer connectDownStreamId3 = createDownStreamId(connectedPartition3);

		ConnectedStreams<Tuple2<Long, Long>, Tuple2<Long, Long>> connectedPartition4 = connected.keyBy(new String[]{"f0"}, new String[]{"f0"});
		Integer connectDownStreamId4 = createDownStreamId(connectedPartition4);

		ConnectedStreams<Tuple2<Long, Long>, Tuple2<Long, Long>> connectedPartition5 = connected.keyBy(new FirstSelector(), new FirstSelector());
		Integer connectDownStreamId5 = createDownStreamId(connectedPartition5);

		assertTrue(isPartitioned(env.getStreamGraph().getStreamEdges(src1.getId(),
				connectDownStreamId1)));
		assertTrue(isPartitioned(env.getStreamGraph().getStreamEdges(src2.getId(),
				connectDownStreamId1)));

		assertTrue(isPartitioned(env.getStreamGraph().getStreamEdges(src1.getId(),
				connectDownStreamId2)));
		assertTrue(isPartitioned(env.getStreamGraph().getStreamEdges(src2.getId(),
				connectDownStreamId2)));

		assertTrue(isPartitioned(env.getStreamGraph().getStreamEdges(src1.getId(),
				connectDownStreamId3)));
		assertTrue(isPartitioned(env.getStreamGraph().getStreamEdges(src2.getId(),
				connectDownStreamId3)));

		assertTrue(isPartitioned(env.getStreamGraph().getStreamEdges(src1.getId(),
				connectDownStreamId4)));
		assertTrue(isPartitioned(env.getStreamGraph().getStreamEdges(src2.getId(),
				connectDownStreamId4)));

		assertTrue(isPartitioned(env.getStreamGraph().getStreamEdges(src1.getId(),
				connectDownStreamId5)));
		assertTrue(isPartitioned(env.getStreamGraph().getStreamEdges(src2.getId(),
				connectDownStreamId5)));

		assertTrue(isKeyed(connectedPartition1));
		assertTrue(isKeyed(connectedPartition2));
		assertTrue(isKeyed(connectedPartition3));
		assertTrue(isKeyed(connectedPartition4));
		assertTrue(isKeyed(connectedPartition5));
	}

	/**
	 * Tests whether parallelism gets set.
	 */
	@Test
	public void testParallelism() {
		StreamExecutionEnvironment env = StreamExecutionEnvironment.getExecutionEnvironment();

		DataStreamSource<Tuple2<Long, Long>> src = env.fromElements(new Tuple2<>(0L, 0L));
		env.setParallelism(10);

		SingleOutputStreamOperator<Long> map = src.map(new MapFunction<Tuple2<Long, Long>, Long>() {
			@Override
			public Long map(Tuple2<Long, Long> value) throws Exception {
				return null;
			}
		}).name("MyMap");

		DataStream<Long> windowed = map
				.windowAll(GlobalWindows.create())
				.trigger(PurgingTrigger.of(CountTrigger.of(10)))
				.fold(0L, new FoldFunction<Long, Long>() {
					@Override
					public Long fold(Long accumulator, Long value) throws Exception {
						return null;
					}
				});

		windowed.addSink(new DiscardingSink<Long>());

		DataStreamSink<Long> sink = map.addSink(new SinkFunction<Long>() {
			private static final long serialVersionUID = 1L;

			@Override
			public void invoke(Long value) throws Exception {
			}
		});

		assertEquals(1, env.getStreamGraph().getStreamNode(src.getId()).getParallelism());
		assertEquals(10, env.getStreamGraph().getStreamNode(map.getId()).getParallelism());
		assertEquals(1, env.getStreamGraph().getStreamNode(windowed.getId()).getParallelism());
		assertEquals(10,
				env.getStreamGraph().getStreamNode(sink.getTransformation().getId()).getParallelism());

		env.setParallelism(7);

		// Some parts, such as windowing rely on the fact that previous operators have a parallelism
		// set when instantiating the Discretizer. This would break if we dynamically changed
		// the parallelism of operations when changing the setting on the Execution Environment.
		assertEquals(1, env.getStreamGraph().getStreamNode(src.getId()).getParallelism());
		assertEquals(10, env.getStreamGraph().getStreamNode(map.getId()).getParallelism());
		assertEquals(1, env.getStreamGraph().getStreamNode(windowed.getId()).getParallelism());
		assertEquals(10, env.getStreamGraph().getStreamNode(sink.getTransformation().getId()).getParallelism());

		try {
			src.setParallelism(3);
			fail();
		} catch (IllegalArgumentException success) {
			// do nothing
		}

		DataStreamSource<Long> parallelSource = env.generateSequence(0, 0);
		parallelSource.addSink(new DiscardingSink<Long>());
		assertEquals(7, env.getStreamGraph().getStreamNode(parallelSource.getId()).getParallelism());

		parallelSource.setParallelism(3);
		assertEquals(3, env.getStreamGraph().getStreamNode(parallelSource.getId()).getParallelism());

		map.setParallelism(2);
		assertEquals(2, env.getStreamGraph().getStreamNode(map.getId()).getParallelism());

		sink.setParallelism(4);
		assertEquals(4, env.getStreamGraph().getStreamNode(sink.getTransformation().getId()).getParallelism());
	}

	@Test
	public void testTypeInfo() {
		StreamExecutionEnvironment env = StreamExecutionEnvironment.getExecutionEnvironment();

		DataStream<Long> src1 = env.generateSequence(0, 0);
		assertEquals(TypeExtractor.getForClass(Long.class), src1.getType());

		DataStream<Tuple2<Integer, String>> map = src1.map(new MapFunction<Long, Tuple2<Integer, String>>() {
			@Override
			public Tuple2<Integer, String> map(Long value) throws Exception {
				return null;
			}
		});

		assertEquals(TypeExtractor.getForObject(new Tuple2<>(0, "")), map.getType());

		DataStream<String> window = map
				.windowAll(GlobalWindows.create())
				.trigger(PurgingTrigger.of(CountTrigger.of(5)))
				.apply(new AllWindowFunction<Tuple2<Integer, String>, String, GlobalWindow>() {
					@Override
					public void apply(GlobalWindow window,
							Iterable<Tuple2<Integer, String>> values,
							Collector<String> out) throws Exception {

					}
				});

		assertEquals(TypeExtractor.getForClass(String.class), window.getType());

		DataStream<CustomPOJO> flatten = window
				.windowAll(GlobalWindows.create())
				.trigger(PurgingTrigger.of(CountTrigger.of(5)))
				.fold(new CustomPOJO(), new FoldFunction<String, CustomPOJO>() {
					private static final long serialVersionUID = 1L;

					@Override
					public CustomPOJO fold(CustomPOJO accumulator, String value) throws Exception {
						return null;
					}
				});

		assertEquals(TypeExtractor.getForClass(CustomPOJO.class), flatten.getType());
	}

	@Test
	public void operatorTest() {
		StreamExecutionEnvironment env = StreamExecutionEnvironment.getExecutionEnvironment();

		DataStreamSource<Long> src = env.generateSequence(0, 0);

		MapFunction<Long, Integer> mapFunction = new MapFunction<Long, Integer>() {
			@Override
			public Integer map(Long value) throws Exception {
				return null;
			}
		};
		DataStream<Integer> map = src.map(mapFunction);
		map.addSink(new DiscardingSink<Integer>());
		assertEquals(mapFunction, getFunctionForDataStream(map));


		FlatMapFunction<Long, Integer> flatMapFunction = new FlatMapFunction<Long, Integer>() {
			private static final long serialVersionUID = 1L;

			@Override
			public void flatMap(Long value, Collector<Integer> out) throws Exception {
			}
		};
		DataStream<Integer> flatMap = src.flatMap(flatMapFunction);
		flatMap.addSink(new DiscardingSink<Integer>());
		assertEquals(flatMapFunction, getFunctionForDataStream(flatMap));

		FilterFunction<Integer> filterFunction = new FilterFunction<Integer>() {
			@Override
			public boolean filter(Integer value) throws Exception {
				return false;
			}
		};

		DataStream<Integer> unionFilter = map.union(flatMap)
				.filter(filterFunction);

		unionFilter.addSink(new DiscardingSink<Integer>());

		assertEquals(filterFunction, getFunctionForDataStream(unionFilter));

		try {
			env.getStreamGraph().getStreamEdges(map.getId(), unionFilter.getId());
		} catch (RuntimeException e) {
			fail(e.getMessage());
		}

		try {
			env.getStreamGraph().getStreamEdges(flatMap.getId(), unionFilter.getId());
		} catch (RuntimeException e) {
			fail(e.getMessage());
		}

		OutputSelector<Integer> outputSelector = new OutputSelector<Integer>() {
			@Override
			public Iterable<String> select(Integer value) {
				return null;
			}
		};

		SplitStream<Integer> split = unionFilter.split(outputSelector);
		split.select("dummy").addSink(new DiscardingSink<Integer>());
		List<OutputSelector<?>> outputSelectors = env.getStreamGraph().getStreamNode(unionFilter.getId()).getOutputSelectors();
		assertEquals(1, outputSelectors.size());
		assertEquals(outputSelector, outputSelectors.get(0));

		DataStream<Integer> select = split.select("a");
		DataStreamSink<Integer> sink = select.print();

		StreamEdge splitEdge = env.getStreamGraph().getStreamEdges(unionFilter.getId(), sink.getTransformation().getId()).get(0);
		assertEquals("a", splitEdge.getSelectedNames().get(0));

		ConnectedStreams<Integer, Integer> connect = map.connect(flatMap);
		CoMapFunction<Integer, Integer, String> coMapper = new CoMapFunction<Integer, Integer, String>() {
			private static final long serialVersionUID = 1L;

			@Override
			public String map1(Integer value) {
				return null;
			}

			@Override
			public String map2(Integer value) {
				return null;
			}
		};
		DataStream<String> coMap = connect.map(coMapper);
		coMap.addSink(new DiscardingSink<String>());
		assertEquals(coMapper, getFunctionForDataStream(coMap));

		try {
			env.getStreamGraph().getStreamEdges(map.getId(), coMap.getId());
		} catch (RuntimeException e) {
			fail(e.getMessage());
		}

		try {
			env.getStreamGraph().getStreamEdges(flatMap.getId(), coMap.getId());
		} catch (RuntimeException e) {
			fail(e.getMessage());
		}
	}
	
	@Test
	public void sinkKeyTest() {
		StreamExecutionEnvironment env = StreamExecutionEnvironment.getExecutionEnvironment();

		DataStreamSink<Long> sink = env.generateSequence(1, 100).print();
		assertTrue(env.getStreamGraph().getStreamNode(sink.getTransformation().getId()).getStatePartitioner1() == null);
		assertTrue(env.getStreamGraph().getStreamNode(sink.getTransformation().getId()).getInEdges().get(0).getPartitioner() instanceof ForwardPartitioner);

		KeySelector<Long, Long> key1 = new KeySelector<Long, Long>() {

			private static final long serialVersionUID = 1L;

			@Override
			public Long getKey(Long value) throws Exception {
				return (long) 0;
			}
		};

		DataStreamSink<Long> sink2 = env.generateSequence(1, 100).keyBy(key1).print();

		assertNotNull(env.getStreamGraph().getStreamNode(sink2.getTransformation().getId()).getStatePartitioner1());
		assertNotNull(env.getStreamGraph().getStreamNode(sink2.getTransformation().getId()).getStateKeySerializer());
		assertNotNull(env.getStreamGraph().getStreamNode(sink2.getTransformation().getId()).getStateKeySerializer());
		assertEquals(key1, env.getStreamGraph().getStreamNode(sink2.getTransformation().getId()).getStatePartitioner1());
		assertTrue(env.getStreamGraph().getStreamNode(sink2.getTransformation().getId()).getInEdges().get(0).getPartitioner() instanceof KeyGroupStreamPartitioner);

		KeySelector<Long, Long> key2 = new KeySelector<Long, Long>() {

			private static final long serialVersionUID = 1L;

			@Override
			public Long getKey(Long value) throws Exception {
				return (long) 0;
			}
		};

		DataStreamSink<Long> sink3 = env.generateSequence(1, 100).keyBy(key2).print();

		assertTrue(env.getStreamGraph().getStreamNode(sink3.getTransformation().getId()).getStatePartitioner1() != null);
		assertEquals(key2, env.getStreamGraph().getStreamNode(sink3.getTransformation().getId()).getStatePartitioner1());
		assertTrue(env.getStreamGraph().getStreamNode(sink3.getTransformation().getId()).getInEdges().get(0).getPartitioner() instanceof KeyGroupStreamPartitioner);
	}

	@Test
	public void testChannelSelectors() {
		StreamExecutionEnvironment env = StreamExecutionEnvironment.getExecutionEnvironment();

		DataStreamSource<Long> src = env.generateSequence(0, 0);

		DataStream<Long> broadcast = src.broadcast();
		DataStreamSink<Long> broadcastSink = broadcast.print();
		StreamPartitioner<?> broadcastPartitioner =
				env.getStreamGraph().getStreamEdges(src.getId(),
						broadcastSink.getTransformation().getId()).get(0).getPartitioner();
		assertTrue(broadcastPartitioner instanceof BroadcastPartitioner);

		DataStream<Long> shuffle = src.shuffle();
		DataStreamSink<Long> shuffleSink = shuffle.print();
		StreamPartitioner<?> shufflePartitioner =
				env.getStreamGraph().getStreamEdges(src.getId(),
						shuffleSink.getTransformation().getId()).get(0).getPartitioner();
		assertTrue(shufflePartitioner instanceof ShufflePartitioner);

		DataStream<Long> forward = src.forward();
		DataStreamSink<Long> forwardSink = forward.print();
		StreamPartitioner<?> forwardPartitioner =
				env.getStreamGraph().getStreamEdges(src.getId(),
						forwardSink.getTransformation().getId()).get(0).getPartitioner();
		assertTrue(forwardPartitioner instanceof ForwardPartitioner);

		DataStream<Long> rebalance = src.rebalance();
		DataStreamSink<Long> rebalanceSink = rebalance.print();
		StreamPartitioner<?> rebalancePartitioner =
				env.getStreamGraph().getStreamEdges(src.getId(),
						rebalanceSink.getTransformation().getId()).get(0).getPartitioner();
		assertTrue(rebalancePartitioner instanceof RebalancePartitioner);

		DataStream<Long> global = src.global();
		DataStreamSink<Long> globalSink = global.print();
		StreamPartitioner<?> globalPartitioner =
				env.getStreamGraph().getStreamEdges(src.getId(),
						globalSink.getTransformation().getId()).get(0).getPartitioner();
		assertTrue(globalPartitioner instanceof GlobalPartitioner);
	}

	/////////////////////////////////////////////////////////////
	// Utilities
	/////////////////////////////////////////////////////////////

	private static StreamOperator<?> getOperatorForDataStream(DataStream<?> dataStream) {
		StreamExecutionEnvironment env = dataStream.getExecutionEnvironment();
		StreamGraph streamGraph = env.getStreamGraph();
		return streamGraph.getStreamNode(dataStream.getId()).getOperator();
	}

	private static Function getFunctionForDataStream(DataStream<?> dataStream) {
		AbstractUdfStreamOperator<?, ?> operator =
				(AbstractUdfStreamOperator<?, ?>) getOperatorForDataStream(dataStream);
		return operator.getUserFunction();
	}

	private static Integer createDownStreamId(DataStream<?> dataStream) {
		return dataStream.print().getTransformation().getId();
	}

	private static boolean isKeyed(DataStream<?> dataStream) {
		return dataStream instanceof KeyedStream;
	}

	@SuppressWarnings("rawtypes,unchecked")
	private static Integer createDownStreamId(ConnectedStreams dataStream) {
		SingleOutputStreamOperator<?> coMap = dataStream.map(new CoMapFunction<Tuple2<Long, Long>, Tuple2<Long, Long>, Object>() {
			private static final long serialVersionUID = 1L;

			@Override
			public Object map1(Tuple2<Long, Long> value) {
				return null;
			}

			@Override
			public Object map2(Tuple2<Long, Long> value) {
				return null;
			}
		});
		coMap.addSink(new DiscardingSink());
		return coMap.getId();
	}

	private static boolean isKeyed(ConnectedStreams<?, ?> dataStream) {
		return (dataStream.getFirstInput() instanceof KeyedStream && dataStream.getSecondInput() instanceof KeyedStream);
	}

	private static boolean isPartitioned(List<StreamEdge> edges) {
		boolean result = true;
		for (StreamEdge edge: edges) {
			if (!(edge.getPartitioner() instanceof KeyGroupStreamPartitioner)) {
				result = false;
			}
		}
		return result;
	}

	private static boolean isCustomPartitioned(List<StreamEdge> edges) {
		boolean result = true;
		for (StreamEdge edge: edges) {
			if (!(edge.getPartitioner() instanceof CustomPartitionerWrapper)) {
				result = false;
			}
		}
		return result;
	}

	private static class FirstSelector implements KeySelector<Tuple2<Long, Long>, Long> {
		private static final long serialVersionUID = 1L;

		@Override
		public Long getKey(Tuple2<Long, Long> value) throws Exception {
			return value.f0;
		}
	}

	public static class CustomPOJO {
		private String s;
		private int i;

		public CustomPOJO() {
		}

		public void setS(String s) {
			this.s = s;
		}

		public void setI(int i) {
			this.i = i;
		}

		public String getS() {
			return s;
		}

		public int getI() {
			return i;
		}
	}
}<|MERGE_RESOLUTION|>--- conflicted
+++ resolved
@@ -216,13 +216,11 @@
 	}
 
 	@Test
-<<<<<<< HEAD
-	public void testSideInputs() throws Exception {
-=======
 	public void testWindowsSideInputs() throws Exception {
 
->>>>>>> 556b1588
 		// set up the execution environment
+
+
 		final StreamExecutionEnvironment env = StreamExecutionEnvironment.getExecutionEnvironment();
 		env.setParallelism(2);
 		env.setStreamTimeCharacteristic(TimeCharacteristic.EventTime);
@@ -256,8 +254,6 @@
 		}
 
 		DataStream<Integer> sideSource1 = env.fromCollection(integers);
-<<<<<<< HEAD
-=======
 		DataStream<String> sideSource2 = env.fromElements("A", "B", "C", "D");
 
 		final SideInput<Integer> sideInput1 = new BroadcastedSideInput<>(sideSource1);
@@ -292,10 +288,7 @@
 
 	@Test
 	public void testSideInputs() throws Exception {
-
 		// set up the execution environment
-
-
 		final StreamExecutionEnvironment env = StreamExecutionEnvironment.getExecutionEnvironment();
 		env.setParallelism(2);
 		env.setStreamTimeCharacteristic(TimeCharacteristic.EventTime);
@@ -311,7 +304,6 @@
 		}
 
 		DataStream<Integer> sideSource1 = env.fromCollection(integers);
->>>>>>> 556b1588
 		DataStream<String> sideSource2 = env.fromElements("A", "B", "C");
 
 		final SideInput<Integer> sideInput1 = env.newBroadcastedSideInput(sideSource1);
@@ -330,10 +322,7 @@
 			.withSideInput(sideInput2)
 		;
 		env.execute("side inputs");
-<<<<<<< HEAD
-	}
-
-
+	}
 	@Test
 	public void testFwSideInputs() throws Exception {
 		// set up the execution environment
@@ -371,16 +360,12 @@
 						.withSideInput(sideInput)
 					;
 					env.execute("side inputs");
-
-
 					return null;
 				}
 			});
 		} catch (Exception e) {
 			e.printStackTrace();
 		}
-=======
->>>>>>> 556b1588
 	}
 
 
