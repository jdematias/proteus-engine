/*
 * Licensed to the Apache Software Foundation (ASF) under one or more
 * contributor license agreements.  See the NOTICE file distributed with
 * this work for additional information regarding copyright ownership.
 * The ASF licenses this file to You under the Apache License, Version 2.0
 * (the "License"); you may not use this file except in compliance with
 * the License.  You may obtain a copy of the License at
 *
 *    http://www.apache.org/licenses/LICENSE-2.0
 *
 * Unless required by applicable law or agreed to in writing, software
 * distributed under the License is distributed on an "AS IS" BASIS,
 * WITHOUT WARRANTIES OR CONDITIONS OF ANY KIND, either express or implied.
 * See the License for the specific language governing permissions and
 * limitations under the License.
 */

package org.apache.flink.streaming.api.graph;

import com.google.common.hash.HashFunction;
import com.google.common.hash.Hasher;
import com.google.common.hash.Hashing;
import org.apache.commons.lang3.StringUtils;
import org.apache.flink.annotation.Internal;
import org.apache.flink.api.common.operators.util.UserCodeObjectWrapper;
import org.apache.flink.api.common.restartstrategy.RestartStrategies;
import org.apache.flink.api.java.tuple.Tuple2;
import org.apache.flink.configuration.Configuration;
import org.apache.flink.runtime.io.network.partition.ResultPartitionType;
import org.apache.flink.runtime.jobgraph.DistributionPattern;
import org.apache.flink.runtime.jobgraph.InputFormatVertex;
import org.apache.flink.runtime.jobgraph.JobGraph;
import org.apache.flink.runtime.jobgraph.JobVertex;
import org.apache.flink.runtime.jobgraph.JobVertexID;
import org.apache.flink.runtime.jobgraph.ScheduleMode;
import org.apache.flink.runtime.jobgraph.tasks.AbstractInvokable;
import org.apache.flink.runtime.jobgraph.tasks.ExternalizedCheckpointSettings;
import org.apache.flink.runtime.jobgraph.tasks.JobSnapshottingSettings;
import org.apache.flink.runtime.jobmanager.scheduler.CoLocationGroup;
import org.apache.flink.runtime.jobmanager.scheduler.SlotSharingGroup;
import org.apache.flink.runtime.operators.util.TaskConfig;
import org.apache.flink.streaming.api.CheckpointingMode;
import org.apache.flink.streaming.api.environment.CheckpointConfig;
import org.apache.flink.streaming.api.operators.AbstractUdfStreamOperator;
import org.apache.flink.streaming.api.operators.ChainingStrategy;
import org.apache.flink.streaming.api.operators.StreamOperator;
import org.apache.flink.streaming.api.transformations.StreamTransformation;
import org.apache.flink.streaming.api.transformations.util.SideInputInformation;
import org.apache.flink.streaming.runtime.partitioner.ForwardPartitioner;
import org.apache.flink.streaming.runtime.partitioner.RescalePartitioner;
import org.apache.flink.streaming.runtime.partitioner.StreamPartitioner;
import org.apache.flink.streaming.runtime.tasks.StreamIterationHead;
import org.apache.flink.streaming.runtime.tasks.StreamIterationTail;
import org.slf4j.Logger;
import org.slf4j.LoggerFactory;

import java.nio.charset.Charset;
import java.util.ArrayDeque;
import java.util.ArrayList;
import java.util.Arrays;
import java.util.Collection;
import java.util.Collections;
import java.util.HashMap;
import java.util.HashSet;
import java.util.List;
import java.util.Map;
import java.util.Map.Entry;
import java.util.Queue;
import java.util.Set;

import static org.apache.flink.util.StringUtils.byteToHexString;

@Internal
public class StreamingJobGraphGenerator {

	private static final Logger LOG = LoggerFactory.getLogger(StreamingJobGraphGenerator.class);

	/**
	 * Restart delay used for the FixedDelayRestartStrategy in case checkpointing was enabled but
	 * no restart strategy has been specified.
	 */
	private static final long DEFAULT_RESTART_DELAY = 10000L;

	private StreamGraph streamGraph;

	private Map<Integer, JobVertex> jobVertices;
	private JobGraph jobGraph;
	private Collection<Integer> builtVertices;

	private List<StreamEdge> physicalEdgesInOrder;

	private Map<Integer, Map<Integer, StreamConfig>> chainedConfigs;

	private Map<Integer, StreamConfig> vertexConfigs;
	private Map<Integer, String> chainedNames;

	public StreamingJobGraphGenerator(StreamGraph streamGraph) {
		this.streamGraph = streamGraph;
	}

	private void init() {
		this.jobVertices = new HashMap<>();
		this.builtVertices = new HashSet<>();
		this.chainedConfigs = new HashMap<>();
		this.vertexConfigs = new HashMap<>();
		this.chainedNames = new HashMap<>();
		this.physicalEdgesInOrder = new ArrayList<>();
	}

	public JobGraph createJobGraph() {

		jobGraph = new JobGraph(streamGraph.getJobName());

		// make sure that all vertices start immediately
		jobGraph.setScheduleMode(ScheduleMode.EAGER);

		init();

		// Generate deterministic hashes for the nodes in order to identify them across
		// submission iff they didn't change.
		Map<Integer, byte[]> hashes = traverseStreamGraphAndGenerateHashes();

		setChaining(hashes);

		setPhysicalEdges();

		setSlotSharing();

		configureCheckpointing();

		// set the ExecutionConfig last when it has been finalized
		jobGraph.setExecutionConfig(streamGraph.getExecutionConfig());

		return jobGraph;
	}

	private void setPhysicalEdges() {
		Map<Integer, List<StreamEdge>> physicalInEdgesInOrder = new HashMap<Integer, List<StreamEdge>>();

		for (StreamEdge edge : physicalEdgesInOrder) {
			int target = edge.getTargetId();

			List<StreamEdge> inEdges = physicalInEdgesInOrder.get(target);

			// create if not set
			if (inEdges == null) {
				inEdges = new ArrayList<>();
				physicalInEdgesInOrder.put(target, inEdges);
			}

			inEdges.add(edge);
		}

		for (Map.Entry<Integer, List<StreamEdge>> inEdges : physicalInEdgesInOrder.entrySet()) {
			int vertex = inEdges.getKey();
			List<StreamEdge> edgeList = inEdges.getValue();

			vertexConfigs.get(vertex).setInPhysicalEdges(edgeList);
		}
	}

	/**
	 * Sets up task chains from the source {@link StreamNode} instances.
	 *
	 * <p>This will recursively create all {@link JobVertex} instances.
	 */
	private void setChaining(Map<Integer, byte[]> hashes) {
		for (Integer sourceNodeId : streamGraph.getSourceIDs()) {
			createChain(sourceNodeId, sourceNodeId, hashes, 0);
		}
	}

	private List<StreamEdge> createChain(
			Integer startNodeId,
			Integer currentNodeId,
			Map<Integer, byte[]> hashes,
			int chainIndex) {

		if (!builtVertices.contains(startNodeId)) {

			List<StreamEdge> transitiveOutEdges = new ArrayList<StreamEdge>();

			List<StreamEdge> chainableOutputs = new ArrayList<StreamEdge>();
			List<StreamEdge> nonChainableOutputs = new ArrayList<StreamEdge>();

			for (StreamEdge outEdge : streamGraph.getStreamNode(currentNodeId).getOutEdges()) {
				if (isChainable(outEdge)) {
					chainableOutputs.add(outEdge);
				} else {
					nonChainableOutputs.add(outEdge);
				}
			}

			for (StreamEdge chainable : chainableOutputs) {
				transitiveOutEdges.addAll(createChain(startNodeId, chainable.getTargetId(), hashes, chainIndex + 1));
			}

			for (StreamEdge nonChainable : nonChainableOutputs) {
				transitiveOutEdges.add(nonChainable);
				createChain(nonChainable.getTargetId(), nonChainable.getTargetId(), hashes, 0);
			}

			chainedNames.put(currentNodeId, createChainedName(currentNodeId, chainableOutputs));

			StreamConfig config = currentNodeId.equals(startNodeId)
					? createJobVertex(startNodeId, hashes)
					: new StreamConfig(new Configuration());

			setVertexConfig(currentNodeId, config, chainableOutputs, nonChainableOutputs);

			if (currentNodeId.equals(startNodeId)) {

				config.setChainStart();
				config.setChainIndex(0);
				config.setOperatorName(streamGraph.getStreamNode(currentNodeId).getOperatorName());
				config.setOutEdgesInOrder(transitiveOutEdges);
				config.setOutEdges(streamGraph.getStreamNode(currentNodeId).getOutEdges());

				for (StreamEdge edge : transitiveOutEdges) {
					connect(startNodeId, edge);
				}

				config.setTransitiveChainedTaskConfigs(chainedConfigs.get(startNodeId));

			} else {

				Map<Integer, StreamConfig> chainedConfs = chainedConfigs.get(startNodeId);

				if (chainedConfs == null) {
					chainedConfigs.put(startNodeId, new HashMap<Integer, StreamConfig>());
				}
				config.setChainIndex(chainIndex);
				config.setOperatorName(streamGraph.getStreamNode(currentNodeId).getOperatorName());
				chainedConfigs.get(startNodeId).put(currentNodeId, config);
			}

			return transitiveOutEdges;

		} else {
			return new ArrayList<>();
		}
	}

	private String createChainedName(Integer vertexID, List<StreamEdge> chainedOutputs) {
		String operatorName = streamGraph.getStreamNode(vertexID).getOperatorName();
		if (chainedOutputs.size() > 1) {
			List<String> outputChainedNames = new ArrayList<>();
			for (StreamEdge chainable : chainedOutputs) {
				outputChainedNames.add(chainedNames.get(chainable.getTargetId()));
			}
			return operatorName + " -> (" + StringUtils.join(outputChainedNames, ", ") + ")";
		} else if (chainedOutputs.size() == 1) {
			return operatorName + " -> " + chainedNames.get(chainedOutputs.get(0).getTargetId());
		} else {
			return operatorName;
		}
	}

	private StreamConfig createJobVertex(
			Integer streamNodeId,
			Map<Integer, byte[]> hashes) {

		JobVertex jobVertex;
		StreamNode streamNode = streamGraph.getStreamNode(streamNodeId);

		byte[] hash = hashes.get(streamNodeId);

		if (hash == null) {
			throw new IllegalStateException("Cannot find node hash. " +
					"Did you generate them before calling this method?");
		}

		JobVertexID jobVertexId = new JobVertexID(hash);

		if (streamNode.getInputFormat() != null) {
			jobVertex = new InputFormatVertex(
					chainedNames.get(streamNodeId),
					jobVertexId);
			TaskConfig taskConfig = new TaskConfig(jobVertex.getConfiguration());
			taskConfig.setStubWrapper(new UserCodeObjectWrapper<Object>(streamNode.getInputFormat()));
		} else {
			jobVertex = new JobVertex(
					chainedNames.get(streamNodeId),
					jobVertexId);
		}

		jobVertex.setInvokableClass(streamNode.getJobVertexClass());

		int parallelism = streamNode.getParallelism();

		if (parallelism > 0) {
			jobVertex.setParallelism(parallelism);
		} else {
			parallelism = jobVertex.getParallelism();
		}

		int maxParallelism = streamNode.getMaxParallelism();

		// the maximum parallelism specifies the upper bound for the parallelism
		if (parallelism > maxParallelism) {
			// the parallelism should always be smaller or equal than the max parallelism
			throw new IllegalStateException("The maximum parallelism (" + maxParallelism + ") of " +
				"the stream node " + streamNode + " is smaller than the parallelism (" +
				parallelism + "). Increase the maximum parallelism or decrease the parallelism of" +
				"this operator.");
		} else {
			jobVertex.setMaxParallelism(streamNode.getMaxParallelism());
		}

		if (LOG.isDebugEnabled()) {
			LOG.debug("Parallelism set: {} for {}", parallelism, streamNodeId);
		}

		jobVertices.put(streamNodeId, jobVertex);
		builtVertices.add(streamNodeId);
		jobGraph.addVertex(jobVertex);

		return new StreamConfig(jobVertex.getConfiguration());
	}

	@SuppressWarnings("unchecked")
	private void setVertexConfig(Integer vertexID, StreamConfig config,
			List<StreamEdge> chainableOutputs, List<StreamEdge> nonChainableOutputs) {

		StreamNode vertex = streamGraph.getStreamNode(vertexID);

		config.setVertexID(vertexID);
		config.setBufferTimeout(vertex.getBufferTimeout());

		config.setTypeSerializerIn1(vertex.getTypeSerializerIn1());
		config.setTypeSerializerIn2(vertex.getTypeSerializerIn2());
		config.setTypeSerializerOut(vertex.getTypeSerializerOut());

		config.setStreamOperator(vertex.getOperator());
		config.setOutputSelectors(vertex.getOutputSelectors());

		config.setNumberOfOutputs(nonChainableOutputs.size());
		config.setNonChainedOutputs(nonChainableOutputs);
		config.setChainedOutputs(chainableOutputs);

		config.setTimeCharacteristic(streamGraph.getEnvironment().getStreamTimeCharacteristic());
		
		final CheckpointConfig ceckpointCfg = streamGraph.getCheckpointConfig();

		config.setStateBackend(streamGraph.getStateBackend());
		config.setCheckpointingEnabled(ceckpointCfg.isCheckpointingEnabled());
		if (ceckpointCfg.isCheckpointingEnabled()) {
			config.setCheckpointMode(ceckpointCfg.getCheckpointingMode());
		}
		else {
			// the "at-least-once" input handler is slightly cheaper (in the absence of checkpoints),
			// so we use that one if checkpointing is not enabled
			config.setCheckpointMode(CheckpointingMode.AT_LEAST_ONCE);
		}
		config.setStatePartitioner(0, vertex.getStatePartitioner1());
		config.setStatePartitioner(1, vertex.getStatePartitioner2());
		config.setStateKeySerializer(vertex.getStateKeySerializer());

<<<<<<< HEAD
		// only set the max parallelism if the vertex uses partitioned state (= KeyedStream).
		if (vertex.getStatePartitioner1() != null) {
			config.setNumberOfKeyGroups(vertex.getMaxParallelism());
		}

		Map<Integer, SideInputInformation<?>> infos = vertex.getSideInputsTypeSerializers();
		if (infos != null) {
			config.setNumberOfSideInputs(infos.size());
			config.setSideInputsTypeSerializers(infos);
		}

=======
>>>>>>> fc730bb0
		Class<? extends AbstractInvokable> vertexClass = vertex.getJobVertexClass();

		if (vertexClass.equals(StreamIterationHead.class)
				|| vertexClass.equals(StreamIterationTail.class)) {
			config.setIterationId(streamGraph.getBrokerID(vertexID));
			config.setIterationWaitTime(streamGraph.getLoopTimeout(vertexID));
		}

		List<StreamEdge> allOutputs = new ArrayList<StreamEdge>(chainableOutputs);
		allOutputs.addAll(nonChainableOutputs);

		vertexConfigs.put(vertexID, config);
	}

	private void connect(Integer headOfChain, StreamEdge edge) {

		physicalEdgesInOrder.add(edge);

		Integer downStreamvertexID = edge.getTargetId();

		JobVertex headVertex = jobVertices.get(headOfChain);
		JobVertex downStreamVertex = jobVertices.get(downStreamvertexID);

		StreamConfig downStreamConfig = new StreamConfig(downStreamVertex.getConfiguration());

		downStreamConfig.setNumberOfInputs(downStreamConfig.getNumberOfInputs() + 1);

		StreamPartitioner<?> partitioner = edge.getPartitioner();
		if (partitioner instanceof ForwardPartitioner) {
			downStreamVertex.connectNewDataSetAsInput(
				headVertex,
				DistributionPattern.POINTWISE,
				ResultPartitionType.PIPELINED,
				true);
		} else if (partitioner instanceof RescalePartitioner){
			downStreamVertex.connectNewDataSetAsInput(
				headVertex,
				DistributionPattern.POINTWISE,
				ResultPartitionType.PIPELINED,
				true);
		} else {
			downStreamVertex.connectNewDataSetAsInput(
					headVertex,
					DistributionPattern.ALL_TO_ALL,
					ResultPartitionType.PIPELINED,
					true);
		}

		if (LOG.isDebugEnabled()) {
			LOG.debug("CONNECTED: {} - {} -> {}", partitioner.getClass().getSimpleName(),
					headOfChain, downStreamvertexID);
		}
	}

	private boolean isChainable(StreamEdge edge) {
		StreamNode upStreamVertex = edge.getSourceVertex();
		StreamNode downStreamVertex = edge.getTargetVertex();

		StreamOperator<?> headOperator = upStreamVertex.getOperator();
		StreamOperator<?> outOperator = downStreamVertex.getOperator();

		return downStreamVertex.getInEdges().size() == 1
				&& outOperator != null
				&& headOperator != null
				&& upStreamVertex.isSameSlotSharingGroup(downStreamVertex)
				&& outOperator.getChainingStrategy() == ChainingStrategy.ALWAYS
				&& (headOperator.getChainingStrategy() == ChainingStrategy.HEAD ||
					headOperator.getChainingStrategy() == ChainingStrategy.ALWAYS)
				&& (edge.getPartitioner() instanceof ForwardPartitioner)
				&& upStreamVertex.getParallelism() == downStreamVertex.getParallelism()
				&& streamGraph.isChainingEnabled();
	}

	private void setSlotSharing() {

		Map<String, SlotSharingGroup> slotSharingGroups = new HashMap<>();

		for (Entry<Integer, JobVertex> entry : jobVertices.entrySet()) {

			String slotSharingGroup = streamGraph.getStreamNode(entry.getKey()).getSlotSharingGroup();

			SlotSharingGroup group = slotSharingGroups.get(slotSharingGroup);
			if (group == null) {
				group = new SlotSharingGroup();
				slotSharingGroups.put(slotSharingGroup, group);
			}
			entry.getValue().setSlotSharingGroup(group);
		}

		for (Tuple2<StreamNode, StreamNode> pair : streamGraph.getIterationSourceSinkPairs()) {

			CoLocationGroup ccg = new CoLocationGroup();

			JobVertex source = jobVertices.get(pair.f0.getId());
			JobVertex sink = jobVertices.get(pair.f1.getId());

			ccg.addVertex(source);
			ccg.addVertex(sink);
			source.updateCoLocationGroup(ccg);
			sink.updateCoLocationGroup(ccg);
		}

	}
	
	private void configureCheckpointing() {
		CheckpointConfig cfg = streamGraph.getCheckpointConfig();

		long interval = cfg.getCheckpointInterval();
		if (interval > 0) {
			// check if a restart strategy has been set, if not then set the FixedDelayRestartStrategy
			if (streamGraph.getExecutionConfig().getRestartStrategy() == null) {
				// if the user enabled checkpointing, the default number of exec retries is infinite.
				streamGraph.getExecutionConfig().setRestartStrategy(
					RestartStrategies.fixedDelayRestart(Integer.MAX_VALUE, DEFAULT_RESTART_DELAY));
			}
		} else {
			// interval of max value means disable periodic checkpoint
			interval = Long.MAX_VALUE;
		}

		// collect the vertices that receive "trigger checkpoint" messages.
		// currently, these are all the sources
		List<JobVertexID> triggerVertices = new ArrayList<>();

		// collect the vertices that need to acknowledge the checkpoint
		// currently, these are all vertices
		List<JobVertexID> ackVertices = new ArrayList<>(jobVertices.size());

		// collect the vertices that receive "commit checkpoint" messages
		// currently, these are all vertices
		List<JobVertexID> commitVertices = new ArrayList<>();

		for (JobVertex vertex : jobVertices.values()) {
			if (vertex.isInputVertex()) {
				triggerVertices.add(vertex.getID());
			}
			commitVertices.add(vertex.getID());
			ackVertices.add(vertex.getID());
		}

		ExternalizedCheckpointSettings externalizedCheckpointSettings;
		if (cfg.isExternalizedCheckpointsEnabled()) {
			CheckpointConfig.ExternalizedCheckpointCleanup cleanup = cfg.getExternalizedCheckpointCleanup();
			// Sanity check
			if (cleanup == null) {
				throw new IllegalStateException("Externalized checkpoints enabled, but no cleanup mode configured.");
			}
			externalizedCheckpointSettings = ExternalizedCheckpointSettings.externalizeCheckpoints(cleanup.deleteOnCancellation());
		} else {
			externalizedCheckpointSettings = ExternalizedCheckpointSettings.none();
		}

		JobSnapshottingSettings settings = new JobSnapshottingSettings(
				triggerVertices, ackVertices, commitVertices, interval,
				cfg.getCheckpointTimeout(), cfg.getMinPauseBetweenCheckpoints(),
				cfg.getMaxConcurrentCheckpoints(),
				externalizedCheckpointSettings);
		jobGraph.setSnapshotSettings(settings);
	}

	// ------------------------------------------------------------------------

	/**
	 * Returns a map with a hash for each {@link StreamNode} of the {@link
	 * StreamGraph}. The hash is used as the {@link JobVertexID} in order to
	 * identify nodes across job submissions if they didn't change.
	 *
	 * <p>The complete {@link StreamGraph} is traversed. The hash is either
	 * computed from the transformation's user-specified id (see
	 * {@link StreamTransformation#getUid()}) or generated in a deterministic way.
	 *
	 * <p>The generated hash is deterministic with respect to:
	 * <ul>
	 * <li>node-local properties (like parallelism, UDF, node ID),
	 * <li>chained output nodes, and
	 * <li>input nodes hashes
	 * </ul>
	 *
	 * @return A map from {@link StreamNode#id} to hash as 16-byte array.
	 */
	private Map<Integer, byte[]> traverseStreamGraphAndGenerateHashes() {
		// The hash function used to generate the hash
		final HashFunction hashFunction = Hashing.murmur3_128(0);
		final Map<Integer, byte[]> hashes = new HashMap<>();

		Set<Integer> visited = new HashSet<>();
		Queue<StreamNode> remaining = new ArrayDeque<>();

		// We need to make the source order deterministic. The source IDs are
		// not returned in the same order, which means that submitting the same
		// program twice might result in different traversal, which breaks the
		// deterministic hash assignment.
		List<Integer> sources = new ArrayList<>();
		for (Integer sourceNodeId : streamGraph.getSourceIDs()) {
			sources.add(sourceNodeId);
		}
		Collections.sort(sources);

		//
		// Traverse the graph in a breadth-first manner. Keep in mind that
		// the graph is not a tree and multiple paths to nodes can exist.
		//

		// Start with source nodes
		for (Integer sourceNodeId : sources) {
			remaining.add(streamGraph.getStreamNode(sourceNodeId));
			visited.add(sourceNodeId);
		}

		StreamNode currentNode;
		while ((currentNode = remaining.poll()) != null) {
			// Generate the hash code. Because multiple path exist to each
			// node, we might not have all required inputs available to
			// generate the hash code.
			if (generateNodeHash(currentNode, hashFunction, hashes)) {
				// Add the child nodes
				for (StreamEdge outEdge : currentNode.getOutEdges()) {
					StreamNode child = outEdge.getTargetVertex();

					if (!visited.contains(child.getId())) {
						remaining.add(child);
						visited.add(child.getId());
					}
				}
			}
			else {
				// We will revisit this later.
				visited.remove(currentNode.getId());
			}
		}

		return hashes;
	}

	/**
	 * Generates a hash for the node and returns whether the operation was
	 * successful.
	 *
	 * @param node         The node to generate the hash for
	 * @param hashFunction The hash function to use
	 * @param hashes       The current state of generated hashes
	 * @return <code>true</code> if the node hash has been generated.
	 * <code>false</code>, otherwise. If the operation is not successful, the
	 * hash needs be generated at a later point when all input is available.
	 * @throws IllegalStateException If node has user-specified hash and is
	 *                               intermediate node of a chain
	 */
	private boolean generateNodeHash(
			StreamNode node,
			HashFunction hashFunction,
			Map<Integer, byte[]> hashes) {

		// Check for user-specified ID
		String userSpecifiedHash = node.getTransformationId();

		if (userSpecifiedHash == null) {
			// Check that all input nodes have their hashes computed
			for (StreamEdge inEdge : node.getInEdges()) {
				// If the input node has not been visited yet, the current
				// node will be visited again at a later point when all input
				// nodes have been visited and their hashes set.
				if (!hashes.containsKey(inEdge.getSourceId())) {
					return false;
				}
			}

			Hasher hasher = hashFunction.newHasher();
			byte[] hash = generateDeterministicHash(node, hasher, hashes);

			if (hashes.put(node.getId(), hash) != null) {
				// Sanity check
				throw new IllegalStateException("Unexpected state. Tried to add node hash " +
						"twice. This is probably a bug in the JobGraph generator.");
			}

			return true;
		}
		else {
			// Check that this node is not part of a chain. This is currently
			// not supported, because the runtime takes the snapshots by the
			// operator ID of the first vertex in a chain. It's OK if the node
			// has chained outputs.
			for (StreamEdge inEdge : node.getInEdges()) {
				if (isChainable(inEdge)) {
					throw new UnsupportedOperationException("Cannot assign user-specified hash "
							+ "to intermediate node in chain. This will be supported in future "
							+ "versions of Flink. As a work around start new chain at task "
							+ node.getOperatorName() + ".");
				}
			}

			Hasher hasher = hashFunction.newHasher();
			byte[] hash = generateUserSpecifiedHash(node, hasher);

			for (byte[] previousHash : hashes.values()) {
				if (Arrays.equals(previousHash, hash)) {
					throw new IllegalArgumentException("Hash collision on user-specified ID. " +
							"Most likely cause is a non-unique ID. Please check that all IDs " +
							"specified via `uid(String)` are unique.");
				}
			}

			if (hashes.put(node.getId(), hash) != null) {
				// Sanity check
				throw new IllegalStateException("Unexpected state. Tried to add node hash " +
						"twice. This is probably a bug in the JobGraph generator.");
			}

			return true;
		}
	}

	/**
	 * Generates a hash from a user-specified ID.
	 */
	private byte[] generateUserSpecifiedHash(StreamNode node, Hasher hasher) {
		hasher.putString(node.getTransformationId(), Charset.forName("UTF-8"));

		return hasher.hash().asBytes();
	}

	/**
	 * Generates a deterministic hash from node-local properties and input and
	 * output edges.
	 */
	private byte[] generateDeterministicHash(
			StreamNode node,
			Hasher hasher,
			Map<Integer, byte[]> hashes) {

		// Include stream node to hash. We use the current size of the computed
		// hashes as the ID. We cannot use the node's ID, because it is
		// assigned from a static counter. This will result in two identical
		// programs having different hashes.
		generateNodeLocalHash(node, hasher, hashes.size());

		// Include chained nodes to hash
		for (StreamEdge outEdge : node.getOutEdges()) {
			if (isChainable(outEdge)) {
				StreamNode chainedNode = outEdge.getTargetVertex();

				// Use the hash size again, because the nodes are chained to
				// this node. This does not add a hash for the chained nodes.
				generateNodeLocalHash(chainedNode, hasher, hashes.size());
			}
		}

		byte[] hash = hasher.hash().asBytes();

		// Make sure that all input nodes have their hash set before entering
		// this loop (calling this method).
		for (StreamEdge inEdge : node.getInEdges()) {
			byte[] otherHash = hashes.get(inEdge.getSourceId());

			// Sanity check
			if (otherHash == null) {
				throw new IllegalStateException("Missing hash for input node "
						+ inEdge.getSourceVertex() + ". Cannot generate hash for "
						+ node + ".");
			}

			for (int j = 0; j < hash.length; j++) {
				hash[j] = (byte) (hash[j] * 37 ^ otherHash[j]);
			}
		}

		if (LOG.isDebugEnabled()) {
			String udfClassName = "";
			if (node.getOperator() instanceof AbstractUdfStreamOperator) {
				udfClassName = ((AbstractUdfStreamOperator<?, ?>) node.getOperator())
						.getUserFunction().getClass().getName();
			}

			LOG.debug("Generated hash '" + byteToHexString(hash) + "' for node " +
					"'" + node.toString() + "' {id: " + node.getId() + ", " +
					"parallelism: " + node.getParallelism() + ", " +
					"user function: " + udfClassName + "}");
		}

		return hash;
	}

	/**
	 * Applies the {@link Hasher} to the {@link StreamNode} (only node local
	 * attributes are taken into account). The hasher encapsulates the current
	 * state of the hash.
	 *
	 * <p>The specified ID is local to this node. We cannot use the
	 * {@link StreamNode#id}, because it is incremented in a static counter.
	 * Therefore, the IDs for identical jobs will otherwise be different.
	 */
	private void generateNodeLocalHash(StreamNode node, Hasher hasher, int id) {
		// This resolves conflicts for otherwise identical source nodes. BUT
		// the generated hash codes depend on the ordering of the nodes in the
		// stream graph.
		hasher.putInt(id);

		if (node.getOperator() instanceof AbstractUdfStreamOperator) {
			String udfClassName = ((AbstractUdfStreamOperator<?, ?>) node.getOperator())
					.getUserFunction().getClass().getName();

			hasher.putString(udfClassName, Charset.forName("UTF-8"));
		}
	}
}<|MERGE_RESOLUTION|>--- conflicted
+++ resolved
@@ -356,20 +356,12 @@
 		config.setStatePartitioner(1, vertex.getStatePartitioner2());
 		config.setStateKeySerializer(vertex.getStateKeySerializer());
 
-<<<<<<< HEAD
-		// only set the max parallelism if the vertex uses partitioned state (= KeyedStream).
-		if (vertex.getStatePartitioner1() != null) {
-			config.setNumberOfKeyGroups(vertex.getMaxParallelism());
-		}
-
 		Map<Integer, SideInputInformation<?>> infos = vertex.getSideInputsTypeSerializers();
 		if (infos != null) {
 			config.setNumberOfSideInputs(infos.size());
 			config.setSideInputsTypeSerializers(infos);
 		}
 
-=======
->>>>>>> fc730bb0
 		Class<? extends AbstractInvokable> vertexClass = vertex.getJobVertexClass();
 
 		if (vertexClass.equals(StreamIterationHead.class)
