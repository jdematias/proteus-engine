--- conflicted
+++ resolved
@@ -48,8 +48,5 @@
 	 */
 	void processWatermark(Watermark mark) throws Exception;
 
-<<<<<<< HEAD
-=======
 	void processLatencyMarker(LatencyMarker latencyMarker) throws Exception;
->>>>>>> dffde7ef
 }